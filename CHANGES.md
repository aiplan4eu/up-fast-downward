--- conflicted
+++ resolved
@@ -1,14 +1,13 @@
 # Release notes
-UP Fast Downward 0.2.2
-<<<<<<< HEAD
+UP Fast Downward 0.2.3
 - follow changes in up:
   added support to native forall over effects
-=======
+
+UP Fast Downward 0.2.2
 - exploit better support for anytime planners in the up: this is not
   a functional change but most of the necessary functionality is now provided
   by the up library, so we du not have to duplicate it in the engine
   integration.
->>>>>>> 33b2cf40
 
 UP Fast Downward 0.2.1
 - follow changes in up:
