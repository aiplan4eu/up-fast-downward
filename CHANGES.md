--- conflicted
+++ resolved
@@ -1,12 +1,10 @@
 # Release notes
-<<<<<<< HEAD
 UP Fast Downward 0.3.3
 - fix bug in fast-downward-reachability grounder
 - silence output in grounders
-=======
+
 UP Fast Downward 0.3.2
 - support UP problem kind version 2
->>>>>>> f250d1e1
 
 UP Fast Downward 0.3.1
 - fix windows wheel
