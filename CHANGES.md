# Release notes
<<<<<<< HEAD
UP Fast Downward 0.5.0
- use Fast Downward 24.06
=======
UP Fast Downward 0.4.2
- Update packaging (using pyproject.toml)
>>>>>>> f12666ce

UP Fast Downward 0.4.1
- Generate Python wheels compatible with Mac Apple Silicon M1/M2
- Update README.md (current state of development and default configurations)

UP Fast Downward 0.4.0
- fix bug in fast-downward-reachability grounder (number of parameters)
- Transform task to avoid axioms for goals in Grounder and optimal solver:
  If the goal is not a conjunction of literals, Fast Downward introduces
  axioms to handle it. To avoid this, we instead introduce an artificial
  goal action (removed from plans or when mapping back in grounders).
- With fast-downward-grounder, there can be several ground representatives of
  the artificial goal action in the compiled task (e.g. from disjunctive
  preconditions).  We now give each of them an individual name.
- silence output in grounders
- support result status MEMOUT, TIMEOUT and UNSUPPORTED_PROBLEM in solvers

UP Fast Downward 0.3.2
- support UP problem kind version 2

UP Fast Downward 0.3.1
- fix windows wheel

UP Fast Downward 0.3.0
- use Fast Downward 23.06

UP Fast Downward 0.2.3
- follow changes in up:
  added support to native forall over effects

UP Fast Downward 0.2.2
- exploit better support for anytime planners in the up: this is not
  a functional change but most of the necessary functionality is now provided
  by the up library, so we du not have to duplicate it in the engine
  integration.

UP Fast Downward 0.2.1
- follow changes in up:
  add and rename fluents in problem kind; This enables the Fast Downward
  integration to use the values of static numeric fluents for action costs.
- add MinimizeActionsCost metric to both grounders

UP Fast Downward 0.2.0
- FastDownwardPDDLPlanner:
  - support anytime operation mode
  - support specification of aliases and search configurations to be used by
    Fast Downward
  - support specification of translator options to be used by Fast Downward
  - support specification of search time limit for Fast Downward (necessary
    for usage of portfolios)
  - support setting the log level used by Fast Downward
- FastDownwardOptimalPDDLPlanner:
  - support setting the log level used by Fast Downward
- FastDownwardGrounder:
  - follow changes made in UP
- credits: mention people behind the heuristics we use in the default
  configurations
- use latest Fast Downward version
- common base class for satisficing and optimal solver engines
- code quality improvements: typing information and style fixes
- added jupyter notebook with examples

UP Fast Downward 0.1.2
- follow change in up:
  rename problem.env into problem.environment

UP Fast Downward 0.1.1
- fix broken setup.py

UP Fast Downward 0.1.0
- add grounders

UP Fast Downward 0.0.7
- use Fast Downward 22.12

UP Fast Downward 0.0.6
- support new plan result semantics of unified planning library

UP Fast Downward 0.0.5
- declare support for hierachical typing
- build wheels for Mac and Windows with cibuildwheel

UP Fast Downward 0.0.4
- consider return value of planner in result status
- use newer Fast Downward version to avoid patching<|MERGE_RESOLUTION|>--- conflicted
+++ resolved
@@ -1,11 +1,10 @@
 # Release notes
-<<<<<<< HEAD
+
 UP Fast Downward 0.5.0
 - use Fast Downward 24.06
-=======
+
 UP Fast Downward 0.4.2
 - Update packaging (using pyproject.toml)
->>>>>>> f12666ce
 
 UP Fast Downward 0.4.1
 - Generate Python wheels compatible with Mac Apple Silicon M1/M2
